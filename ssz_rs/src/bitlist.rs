use crate::de::{Deserialize, DeserializeError};
use crate::merkleization::{
    merkleize, mix_in_length, pack_bytes, MerkleizationError, Merkleized, Node,
};
use crate::ser::{Serialize, SerializeError};
use crate::{SimpleSerialize, Sized};
use crate::std::{Vec, vec, Deref, DerefMut, fmt, FromIterator};
use bitvec::prelude::{BitSlice, BitVec, Lsb0};

type BitlistInner = BitVec<u8, Lsb0>;

/// A homogenous collection of a variable number of boolean values.
#[derive(PartialEq, Eq, Clone)]
pub struct Bitlist<const N: usize>(BitlistInner);

#[cfg(feature = "serde")]
impl<const N: usize> serde::Serialize for Bitlist<N> {
    fn serialize<S>(&self, serializer: S) -> Result<S::Ok, S::Error>
    where
        S: serde::Serializer,
    {
        let byte_count = (self.len() + 7 + 1) / 8;
        let mut buf = Vec::with_capacity(byte_count);
        let _ = crate::Serialize::serialize(self, &mut buf).map_err(serde::ser::Error::custom)?;
        let encoding = hex::encode(buf);
        let output = format!("0x{encoding}");
        serializer.collect_str(&output)
    }
}

#[cfg(feature = "serde")]
impl<'de, const N: usize> serde::Deserialize<'de> for Bitlist<N> {
    fn deserialize<D>(deserializer: D) -> Result<Self, D::Error>
    where
        D: serde::Deserializer<'de>,
    {
        let s = <String>::deserialize(deserializer)?;
        if s.len() < 2 {
            return Err(serde::de::Error::custom(DeserializeError::InputTooShort));
        }
        let bytes = hex::decode(&s[2..]).map_err(serde::de::Error::custom)?;
        let value = crate::Deserialize::deserialize(&bytes).map_err(serde::de::Error::custom)?;
        Ok(value)
    }
}

impl<const N: usize> fmt::Debug for Bitlist<N> {
    fn fmt(&self, f: &mut fmt::Formatter) -> Result<(), fmt::Error> {
        write!(f, "Bitlist<len={}, cap={}>[", self.len(), N)?;
        let len = self.len();
        let mut bits_written = 0;
        for (index, bit) in self.iter().enumerate() {
            let value = if *bit { 1 } else { 0 };
            write!(f, "{}", value)?;
            bits_written += 1;
            if bits_written % 4 == 0 && index != len - 1 {
                write!(f, "_")?;
            }
        }
        write!(f, "]")?;
        Ok(())
    }
}

impl<const N: usize> Default for Bitlist<N> {
    fn default() -> Self {
        Self(BitVec::new())
    }
}

impl<const N: usize> Bitlist<N> {
    /// Return the bit at `index`. `None` if index is out-of-bounds.
    pub fn get(&mut self, index: usize) -> Option<bool> {
        self.0.get(index).map(|value| *value)
    }

    /// Set the bit at `index` to `value`. Return the previous value
    /// or `None` if index is out-of-bounds.
    pub fn set(&mut self, index: usize, value: bool) -> Option<bool> {
        self.get_mut(index).map(|mut slot| {
            let old = *slot;
            *slot = value;
            old
        })
    }

    fn pack_bits(&self) -> Result<Vec<u8>, MerkleizationError> {
        let mut data = vec![];
        let _ = self.serialize_with_length(&mut data, false).map_err(|_| MerkleizationError::SerializationError);
        pack_bytes(&mut data);
        Ok(data)
    }

    fn serialize_with_length(
        &self,
        buffer: &mut Vec<u8>,
        with_length_bit: bool,
    ) -> Result<usize, SerializeError> {
        if self.len() > N {
            return Err(SerializeError::TypeBoundsViolated {
                bound: N,
                len: self.len(),
            });
        }
        let start_len = buffer.len();
        buffer.extend_from_slice(self.as_raw_slice());

        if with_length_bit {
            let element_count = self.len();
            let marker_index = element_count % 8;
            if marker_index == 0 {
                buffer.push(1u8);
            } else {
                let last = buffer.last_mut().expect("bitlist cannot be empty");
                *last |= 1u8 << marker_index;
            }
        }
        Ok(buffer.len() - start_len)
    }
}

impl<const N: usize> Deref for Bitlist<N> {
    type Target = BitlistInner;

    fn deref(&self) -> &Self::Target {
        &self.0
    }
}

impl<const N: usize> DerefMut for Bitlist<N> {
    fn deref_mut(&mut self) -> &mut Self::Target {
        &mut self.0
    }
}

impl<const N: usize> Sized for Bitlist<N> {
    fn is_variable_size() -> bool {
        true
    }

    fn size_hint() -> usize {
        0
    }
}

impl<const N: usize> Serialize for Bitlist<N> {
    fn serialize(&self, buffer: &mut Vec<u8>) -> Result<usize, SerializeError> {
        self.serialize_with_length(buffer, true)
    }
}

impl<const N: usize> Deserialize for Bitlist<N> {
    fn deserialize(encoding: &[u8]) -> Result<Self, DeserializeError> {
        if encoding.is_empty() {
            return Err(DeserializeError::InputTooShort);
        }

        // +1 for length bit
        if encoding.len() > (N + 7 + 1) / 8 {
            return Err(DeserializeError::ExtraInput);
        }

        let (last_byte, prefix) = encoding.split_last().unwrap();
<<<<<<< HEAD

        let prefix_bit_slice = BitSlice::<Lsb0, _>::from_slice(prefix).unwrap();
        let mut result = BitlistInner::from_bitslice(prefix_bit_slice);

        let tmp_slice = &[*last_byte];
        let last_bit_slice = BitSlice::<Lsb0, _>::from_slice(tmp_slice).unwrap();
        let last = BitlistInner::from_bitslice(last_bit_slice);

        let mut high_bit_index: usize = 0;
        let mut counter = last.capacity();
        for bit in last.iter().rev() {
            if *bit.deref() == true {
                high_bit_index = counter;
                break
            }
            counter = counter - 1;
        }
=======
        let mut result = BitlistInner::from_slice(prefix);
        let last = BitlistInner::from_element(*last_byte);
        let high_bit_index = 8 - last.trailing_zeros();
>>>>>>> 355e0ede

        if !last[high_bit_index - 1] {
            return Err(DeserializeError::InvalidInput);
        }

        for bit in last.iter().take(high_bit_index - 1) {
            result.push(*bit);
        }
        if result.len() > N {
            return Err(DeserializeError::TypeBoundsViolated {
                bound: N,
                len: result.len(),
            });
        }
        Ok(Self(result))
    }
}

impl<const N: usize> Merkleized for Bitlist<N> {
    fn hash_tree_root(&mut self) -> Result<Node, MerkleizationError> {
        let chunks = self.pack_bits()?;
        let data_root = merkleize(&chunks, Some((N + 255) / 256))?;
        Ok(mix_in_length(&data_root, self.len()))
    }
}

impl<const N: usize> SimpleSerialize for Bitlist<N> {}

impl<const N: usize> FromIterator<bool> for Bitlist<N> {
    // NOTE: only takes the first `N` values from `iter`.
    fn from_iter<I>(iter: I) -> Self
    where
        I: IntoIterator<Item = bool>,
    {
        let mut result: Bitlist<N> = Default::default();
        for bit in iter.into_iter().take(N) {
            result.push(bit);
        }
        result
    }
}

#[cfg(test)]
mod tests {
    use super::*;
    use crate::serialize;

    const COUNT: usize = 256;

    #[test]
    fn encode_bitlist() {
        let value: Bitlist<COUNT> = Bitlist::default();
        let encoding = serialize(&value).expect("can encode");
        let expected = [1u8];
        assert_eq!(encoding, expected);

        let mut value: Bitlist<COUNT> = Bitlist::default();
        value.push(false);
        value.push(true);
        let encoding = serialize(&value).expect("can encode");
        let expected = [6u8];
        assert_eq!(encoding, expected);

        let mut value: Bitlist<COUNT> = Bitlist::default();
        value.push(false);
        value.push(false);
        value.push(false);
        value.push(true);
        value.push(true);
        value.push(false);
        value.push(false);
        value.push(false);
        assert_eq!(value.get(0).expect("test data correct"), false);
        assert_eq!(value.get(3).expect("test data correct"), true);
        assert_eq!(value.get(4).expect("test data correct"), true);
        assert_eq!(value.get(7).expect("test data correct"), false);
        let encoding = serialize(&value).expect("can encode");
        let expected = [24u8, 1u8];
        assert_eq!(encoding, expected);
    }

    #[test]
    fn decode_bitlist() {
        let bytes = vec![1u8];
        let result = Bitlist::<COUNT>::deserialize(&bytes).expect("test data is correct");
        let expected = Bitlist::from_iter(vec![]);
        assert_eq!(result, expected);

        let bytes = vec![24u8, 1u8];
        let result = Bitlist::<COUNT>::deserialize(&bytes).expect("test data is correct");
        let expected =
            Bitlist::from_iter(vec![false, false, false, true, true, false, false, false]);
        assert_eq!(result, expected);

        let bytes = vec![24u8, 2u8];
        let result = Bitlist::<COUNT>::deserialize(&bytes).expect("test data is correct");
        let expected = Bitlist::from_iter(vec![
            false, false, false, true, true, false, false, false, false,
        ]);
        assert_eq!(result, expected);
        let bytes = vec![24u8, 3u8];
        let result = Bitlist::<COUNT>::deserialize(&bytes).expect("test data is correct");
        let expected = Bitlist::from_iter(vec![
            false, false, false, true, true, false, false, false, true,
        ]);
        assert_eq!(result, expected);
    }

    #[test]
    fn roundtrip_bitlist() {
        let input = Bitlist::<COUNT>::from_iter(vec![
            false, false, false, true, true, false, false, false, false, false, false, false,
            false, false, false, true, true, false, false, false, false, false, false, false, true,
        ]);
        let mut buffer = vec![];
        let _ = input.serialize(&mut buffer).expect("can serialize");
        let recovered = Bitlist::<COUNT>::deserialize(&buffer).expect("can decode");
        assert_eq!(input, recovered);
    }
}<|MERGE_RESOLUTION|>--- conflicted
+++ resolved
@@ -5,7 +5,7 @@
 use crate::ser::{Serialize, SerializeError};
 use crate::{SimpleSerialize, Sized};
 use crate::std::{Vec, vec, Deref, DerefMut, fmt, FromIterator};
-use bitvec::prelude::{BitSlice, BitVec, Lsb0};
+use bitvec::prelude::{BitVec, Lsb0};
 
 type BitlistInner = BitVec<u8, Lsb0>;
 
@@ -161,29 +161,9 @@
         }
 
         let (last_byte, prefix) = encoding.split_last().unwrap();
-<<<<<<< HEAD
-
-        let prefix_bit_slice = BitSlice::<Lsb0, _>::from_slice(prefix).unwrap();
-        let mut result = BitlistInner::from_bitslice(prefix_bit_slice);
-
-        let tmp_slice = &[*last_byte];
-        let last_bit_slice = BitSlice::<Lsb0, _>::from_slice(tmp_slice).unwrap();
-        let last = BitlistInner::from_bitslice(last_bit_slice);
-
-        let mut high_bit_index: usize = 0;
-        let mut counter = last.capacity();
-        for bit in last.iter().rev() {
-            if *bit.deref() == true {
-                high_bit_index = counter;
-                break
-            }
-            counter = counter - 1;
-        }
-=======
         let mut result = BitlistInner::from_slice(prefix);
         let last = BitlistInner::from_element(*last_byte);
         let high_bit_index = 8 - last.trailing_zeros();
->>>>>>> 355e0ede
 
         if !last[high_bit_index - 1] {
             return Err(DeserializeError::InvalidInput);
