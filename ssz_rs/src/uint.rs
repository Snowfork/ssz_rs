--- conflicted
+++ resolved
@@ -2,13 +2,8 @@
 use crate::merkleization::{pack_bytes, MerkleizationError, Merkleized, Node};
 use crate::ser::{Serialize, SerializeError};
 use crate::{SimpleSerialize, Sized};
-<<<<<<< HEAD
 use crate::std::{Vec, vec, Debug, Default, TryInto};
-=======
 use num_bigint::BigUint;
-use std::convert::TryInto;
-use std::default::Default;
->>>>>>> 355e0ede
 
 macro_rules! define_uint {
     ($uint:ty) => {
